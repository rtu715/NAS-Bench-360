from deepCR import train
import numpy as np
import os

<<<<<<< HEAD
base_dir = '../../autodeeplab/'
=======
base_dir = "."
>>>>>>> 90e25f2b

train_dirs = np.load(os.path.join(base_dir, "train_dirs.npy"), allow_pickle=True)
test_dirs = np.load(os.path.join(base_dir, "test_dirs.npy"), allow_pickle=True)

trainer = train(
    train_dirs,
    test_dirs,
    ignore=0,
    sky=1,
    aug_sky=[-0.9, 3],
    name="mymodels2",
    epoch=50,
    save_after=20,
    plot_every=10,
    use_tqdm=True,
)
trainer.train()
filename = trainer.save()<|MERGE_RESOLUTION|>--- conflicted
+++ resolved
@@ -2,11 +2,7 @@
 import numpy as np
 import os
 
-<<<<<<< HEAD
 base_dir = '../../autodeeplab/'
-=======
-base_dir = "."
->>>>>>> 90e25f2b
 
 train_dirs = np.load(os.path.join(base_dir, "train_dirs.npy"), allow_pickle=True)
 test_dirs = np.load(os.path.join(base_dir, "test_dirs.npy"), allow_pickle=True)
